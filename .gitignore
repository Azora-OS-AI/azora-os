# Dependencies
node_modules/
.pnp
.pnp.js
package-lock.json
yarn.lock

# Build outputs
.next/
out/
build/
dist/
*.tsbuildinfo

# Environment variables (NEVER COMMIT!)
.env
.env.*
!.env.example
.env.local
.env.development.local
.env.test.local
.env.production.local
.env.supabase

# Testing
coverage/
.nyc_output/
*.log
npm-debug.log*
yarn-debug.log*
yarn-error.log*
lerna-debug.log*

# IDEs and editors
.vscode/
.idea/
*.swp
*.swo
*.sublime-project
*.sublime-workspace
*.code-workspace

# OS files
.DS_Store
.DS_Store?
._*
.Spotlight-V100
.Trashes
ehthumbs.db
Thumbs.db
desktop.ini

# TypeScript
*.tsbuildinfo

# Hardhat
cache/
artifacts/
typechain-types/
typechain/

# Vercel
.vercel/

# Nx
.nx/
.nx/cache
.nx/workspace-data

# Python (if any Python scripts exist)
__pycache__/
*.py[cod]
*.pyc
*.pyo
*.pyd
.Python
*.so
*.egg
*.egg-info/
dist/
build/
.venv/
venv/
ENV/

# Temporary files
tmp/
temp/
<<<<<<< HEAD
*.tmp
=======
*.tmp
*.bak
*.backup
*.swp

# Database
*.db
*.sqlite
*.sqlite3

# Secrets and sensitive data
secrets/
*.pem
*.key
*.cert

# Local development
local/
.local
*.local

# Reports and audits (keep in docs/reports but ignore generated ones)
docs/reports/*.json
!docs/reports/README.md

# Cache directories
.cache/
.eslintcache
.stylelintcache
>>>>>>> 6247be1b
<|MERGE_RESOLUTION|>--- conflicted
+++ resolved
@@ -86,9 +86,6 @@
 # Temporary files
 tmp/
 temp/
-<<<<<<< HEAD
-*.tmp
-=======
 *.tmp
 *.bak
 *.backup
@@ -117,5 +114,4 @@
 # Cache directories
 .cache/
 .eslintcache
-.stylelintcache
->>>>>>> 6247be1b
+.stylelintcache